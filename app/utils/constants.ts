import type { ModelInfo, OllamaApiResponse, OllamaModel } from './types';
import type { ProviderInfo } from '~/types/model';

export const WORK_DIR_NAME = 'project';
export const WORK_DIR = `/home/${WORK_DIR_NAME}`;
export const MODIFICATIONS_TAG_NAME = 'bolt_file_modifications';
export const MODEL_REGEX = /^\[Model: (.*?)\]\n\n/;
export const PROVIDER_REGEX = /\[Provider: (.*?)\]\n\n/;
export const DEFAULT_MODEL = 'claude-3-5-sonnet-latest';

const PROVIDER_LIST: ProviderInfo[] = [
  {
    name: 'Anthropic',
    staticModels: [
      {
        name: 'claude-3-5-sonnet-latest',
        label: 'Claude 3.5 Sonnet (new)',
        provider: 'Anthropic',
        maxTokenAllowed: 8000,
      },
      {
        name: 'claude-3-5-sonnet-20240620',
        label: 'Claude 3.5 Sonnet (old)',
        provider: 'Anthropic',
        maxTokenAllowed: 8000,
      },
      {
        name: 'claude-3-5-haiku-latest',
        label: 'Claude 3.5 Haiku (new)',
        provider: 'Anthropic',
        maxTokenAllowed: 8000,
      },
      { name: 'claude-3-opus-latest', label: 'Claude 3 Opus', provider: 'Anthropic', maxTokenAllowed: 8000 },
      { name: 'claude-3-sonnet-20240229', label: 'Claude 3 Sonnet', provider: 'Anthropic', maxTokenAllowed: 8000 },
      { name: 'claude-3-haiku-20240307', label: 'Claude 3 Haiku', provider: 'Anthropic', maxTokenAllowed: 8000 },
    ],
    getApiKeyLink: 'https://console.anthropic.com/settings/keys',
  },
  {
    name: 'Ollama',
    staticModels: [],
    getDynamicModels: getOllamaModels,
    getApiKeyLink: 'https://ollama.com/download',
    labelForGetApiKey: 'Download Ollama',
    icon: 'i-ph:cloud-arrow-down',
  },
  {
    name: 'OpenAILike',
    staticModels: [],
    getDynamicModels: getOpenAILikeModels,
  },
  {
    name: 'Cohere',
    staticModels: [
      { name: 'command-r-plus-08-2024', label: 'Command R plus Latest', provider: 'Cohere', maxTokenAllowed: 4096 },
      { name: 'command-r-08-2024', label: 'Command R Latest', provider: 'Cohere', maxTokenAllowed: 4096 },
      { name: 'command-r-plus', label: 'Command R plus', provider: 'Cohere', maxTokenAllowed: 4096 },
      { name: 'command-r', label: 'Command R', provider: 'Cohere', maxTokenAllowed: 4096 },
      { name: 'command', label: 'Command', provider: 'Cohere', maxTokenAllowed: 4096 },
      { name: 'command-nightly', label: 'Command Nightly', provider: 'Cohere', maxTokenAllowed: 4096 },
      { name: 'command-light', label: 'Command Light', provider: 'Cohere', maxTokenAllowed: 4096 },
      { name: 'command-light-nightly', label: 'Command Light Nightly', provider: 'Cohere', maxTokenAllowed: 4096 },
      { name: 'c4ai-aya-expanse-8b', label: 'c4AI Aya Expanse 8b', provider: 'Cohere', maxTokenAllowed: 4096 },
      { name: 'c4ai-aya-expanse-32b', label: 'c4AI Aya Expanse 32b', provider: 'Cohere', maxTokenAllowed: 4096 },
    ],
    getApiKeyLink: 'https://dashboard.cohere.com/api-keys',
  },
  {
    name: 'OpenRouter',
    staticModels: [
      { name: 'gpt-4o', label: 'GPT-4o', provider: 'OpenAI', maxTokenAllowed: 8000 },
      {
        name: 'anthropic/claude-3.5-sonnet',
        label: 'Anthropic: Claude 3.5 Sonnet (OpenRouter)',
        provider: 'OpenRouter',
        maxTokenAllowed: 8000,
      },
      {
        name: 'anthropic/claude-3-haiku',
        label: 'Anthropic: Claude 3 Haiku (OpenRouter)',
        provider: 'OpenRouter',
        maxTokenAllowed: 8000,
      },
      {
        name: 'deepseek/deepseek-coder',
        label: 'Deepseek-Coder V2 236B (OpenRouter)',
        provider: 'OpenRouter',
        maxTokenAllowed: 8000,
      },
      {
        name: 'google/gemini-flash-1.5',
        label: 'Google Gemini Flash 1.5 (OpenRouter)',
        provider: 'OpenRouter',
        maxTokenAllowed: 8000,
      },
      {
        name: 'google/gemini-pro-1.5',
        label: 'Google Gemini Pro 1.5 (OpenRouter)',
        provider: 'OpenRouter',
        maxTokenAllowed: 8000,
      },
      { name: 'x-ai/grok-beta', label: 'xAI Grok Beta (OpenRouter)', provider: 'OpenRouter', maxTokenAllowed: 8000 },
      {
        name: 'mistralai/mistral-nemo',
        label: 'OpenRouter Mistral Nemo (OpenRouter)',
        provider: 'OpenRouter',
        maxTokenAllowed: 8000,
      },
      {
        name: 'qwen/qwen-110b-chat',
        label: 'OpenRouter Qwen 110b Chat (OpenRouter)',
        provider: 'OpenRouter',
        maxTokenAllowed: 8000,
      },
      { name: 'cohere/command', label: 'Cohere Command (OpenRouter)', provider: 'OpenRouter', maxTokenAllowed: 4096 },
    ],
    getDynamicModels: getOpenRouterModels,
    getApiKeyLink: 'https://openrouter.ai/settings/keys',
  },
  {
    name: 'Google',
    staticModels: [
      { name: 'gemini-1.5-flash-latest', label: 'Gemini 1.5 Flash', provider: 'Google', maxTokenAllowed: 8192 },
      { name: 'gemini-1.5-flash-002', label: 'Gemini 1.5 Flash-002', provider: 'Google', maxTokenAllowed: 8192 },
      { name: 'gemini-1.5-flash-8b', label: 'Gemini 1.5 Flash-8b', provider: 'Google', maxTokenAllowed: 8192 },
      { name: 'gemini-1.5-pro-latest', label: 'Gemini 1.5 Pro', provider: 'Google', maxTokenAllowed: 8192 },
      { name: 'gemini-1.5-pro-002', label: 'Gemini 1.5 Pro-002', provider: 'Google', maxTokenAllowed: 8192 },
      { name: 'gemini-exp-1121', label: 'Gemini exp-1121', provider: 'Google', maxTokenAllowed: 8192 },
    ],
    getApiKeyLink: 'https://aistudio.google.com/app/apikey',
  },
  {
    name: 'Groq',
    staticModels: [
      { name: 'llama-3.1-70b-versatile', label: 'Llama 3.1 70b (Groq)', provider: 'Groq', maxTokenAllowed: 8000 },
      { name: 'llama-3.1-8b-instant', label: 'Llama 3.1 8b (Groq)', provider: 'Groq', maxTokenAllowed: 8000 },
      { name: 'llama-3.2-11b-vision-preview', label: 'Llama 3.2 11b (Groq)', provider: 'Groq', maxTokenAllowed: 8000 },
      { name: 'llama-3.2-3b-preview', label: 'Llama 3.2 3b (Groq)', provider: 'Groq', maxTokenAllowed: 8000 },
      { name: 'llama-3.2-1b-preview', label: 'Llama 3.2 1b (Groq)', provider: 'Groq', maxTokenAllowed: 8000 },
    ],
    getApiKeyLink: 'https://console.groq.com/keys',
  },
  {
    name: 'HuggingFace',
    staticModels: [
      {
        name: 'Qwen/Qwen2.5-Coder-32B-Instruct',
        label: 'Qwen2.5-Coder-32B-Instruct (HuggingFace)',
        provider: 'HuggingFace',
        maxTokenAllowed: 8000,
      },
      {
        name: '01-ai/Yi-1.5-34B-Chat',
        label: 'Yi-1.5-34B-Chat (HuggingFace)',
        provider: 'HuggingFace',
        maxTokenAllowed: 8000,
      },
      {
        name: 'codellama/CodeLlama-34b-Instruct-hf',
        label: 'CodeLlama-34b-Instruct (HuggingFace)',
        provider: 'HuggingFace',
        maxTokenAllowed: 8000,
      },
      {
        name: 'NousResearch/Hermes-3-Llama-3.1-8B',
        label: 'Hermes-3-Llama-3.1-8B (HuggingFace)',
        provider: 'HuggingFace',
        maxTokenAllowed: 8000,
      },
      {
        name: 'Qwen/Qwen2.5-Coder-32B-Instruct',
        label: 'Qwen2.5-Coder-32B-Instruct (HuggingFace)',
        provider: 'HuggingFace',
        maxTokenAllowed: 8000,
      },
      {
        name: 'Qwen/Qwen2.5-72B-Instruct',
        label: 'Qwen2.5-72B-Instruct (HuggingFace)',
        provider: 'HuggingFace',
        maxTokenAllowed: 8000,
      },
      {
        name: 'meta-llama/Llama-3.1-70B-Instruct',
        label: 'Llama-3.1-70B-Instruct (HuggingFace)',
        provider: 'HuggingFace',
        maxTokenAllowed: 8000,
      },
      {
        name: 'meta-llama/Llama-3.1-405B',
        label: 'Llama-3.1-405B (HuggingFace)',
        provider: 'HuggingFace',
        maxTokenAllowed: 8000,
      },
      {
        name: '01-ai/Yi-1.5-34B-Chat',
        label: 'Yi-1.5-34B-Chat (HuggingFace)',
        provider: 'HuggingFace',
        maxTokenAllowed: 8000,
      },
      {
        name: 'codellama/CodeLlama-34b-Instruct-hf',
        label: 'CodeLlama-34b-Instruct (HuggingFace)',
        provider: 'HuggingFace',
        maxTokenAllowed: 8000,
      },
      {
        name: 'NousResearch/Hermes-3-Llama-3.1-8B',
        label: 'Hermes-3-Llama-3.1-8B (HuggingFace)',
        provider: 'HuggingFace',
        maxTokenAllowed: 8000,
      },
    ],
    getApiKeyLink: 'https://huggingface.co/settings/tokens',
  },

  {
    name: 'OpenAI',
    staticModels: [
      { name: 'gpt-4o-mini', label: 'GPT-4o Mini', provider: 'OpenAI', maxTokenAllowed: 8000 },
      { name: 'gpt-4-turbo', label: 'GPT-4 Turbo', provider: 'OpenAI', maxTokenAllowed: 8000 },
      { name: 'gpt-4', label: 'GPT-4', provider: 'OpenAI', maxTokenAllowed: 8000 },
      { name: 'gpt-3.5-turbo', label: 'GPT-3.5 Turbo', provider: 'OpenAI', maxTokenAllowed: 8000 },
    ],
    getApiKeyLink: 'https://platform.openai.com/api-keys',
  },
  {
    name: 'xAI',
    staticModels: [{ name: 'grok-beta', label: 'xAI Grok Beta', provider: 'xAI', maxTokenAllowed: 8000 }],
    getApiKeyLink: 'https://docs.x.ai/docs/quickstart#creating-an-api-key',
  },
  {
    name: 'Deepseek',
    staticModels: [
      { name: 'deepseek-coder', label: 'Deepseek-Coder', provider: 'Deepseek', maxTokenAllowed: 8000 },
      { name: 'deepseek-chat', label: 'Deepseek-Chat', provider: 'Deepseek', maxTokenAllowed: 8000 },
    ],
    getApiKeyLink: 'https://platform.deepseek.com/apiKeys',
  },
  {
    name: 'Mistral',
    staticModels: [
      { name: 'open-mistral-7b', label: 'Mistral 7B', provider: 'Mistral', maxTokenAllowed: 8000 },
      { name: 'open-mixtral-8x7b', label: 'Mistral 8x7B', provider: 'Mistral', maxTokenAllowed: 8000 },
      { name: 'open-mixtral-8x22b', label: 'Mistral 8x22B', provider: 'Mistral', maxTokenAllowed: 8000 },
      { name: 'open-codestral-mamba', label: 'Codestral Mamba', provider: 'Mistral', maxTokenAllowed: 8000 },
      { name: 'open-mistral-nemo', label: 'Mistral Nemo', provider: 'Mistral', maxTokenAllowed: 8000 },
      { name: 'ministral-8b-latest', label: 'Mistral 8B', provider: 'Mistral', maxTokenAllowed: 8000 },
      { name: 'mistral-small-latest', label: 'Mistral Small', provider: 'Mistral', maxTokenAllowed: 8000 },
      { name: 'codestral-latest', label: 'Codestral', provider: 'Mistral', maxTokenAllowed: 8000 },
      { name: 'mistral-large-latest', label: 'Mistral Large Latest', provider: 'Mistral', maxTokenAllowed: 8000 },
    ],
    getApiKeyLink: 'https://console.mistral.ai/api-keys/',
  },
  {
    name: 'LMStudio',
    staticModels: [],
    getDynamicModels: getLMStudioModels,
    getApiKeyLink: 'https://lmstudio.ai/',
    labelForGetApiKey: 'Get LMStudio',
    icon: 'i-ph:cloud-arrow-down',
  },
];

export const DEFAULT_PROVIDER = PROVIDER_LIST[0];

const staticModels: ModelInfo[] = PROVIDER_LIST.map((p) => p.staticModels).flat();

export let MODEL_LIST: ModelInfo[] = [...staticModels];

const getOllamaBaseUrl = () => {
  const defaultBaseUrl = import.meta.env.OLLAMA_API_BASE_URL || 'http://localhost:11434';

  // Check if we're in the browser
  if (typeof window !== 'undefined') {
    // Frontend always uses localhost
    return defaultBaseUrl;
  }

  // Backend: Check if we're running in Docker
  const isDocker = process.env.RUNNING_IN_DOCKER === 'true';

  return isDocker ? defaultBaseUrl.replace('localhost', 'host.docker.internal') : defaultBaseUrl;
};

async function getOllamaModels(): Promise<ModelInfo[]> {
<<<<<<< HEAD
  /*
=======
   /*
>>>>>>> a79aa1ff
   * if (typeof window === 'undefined') {
   * return [];
   * }
   */

  try {
    const baseUrl = getOllamaBaseUrl();
    const response = await fetch(`${baseUrl}/api/tags`);
    const data = (await response.json()) as OllamaApiResponse;

    return data.models.map((model: OllamaModel) => ({
      name: model.name,
      label: `${model.name} (${model.details.parameter_size})`,
      provider: 'Ollama',
      maxTokenAllowed: 8000,
    }));
  } catch (e) {
    console.error('Error getting Ollama models:', e);
    return [];
  }
}

async function getOpenAILikeModels(): Promise<ModelInfo[]> {
  try {
    const baseUrl = import.meta.env.OPENAI_LIKE_API_BASE_URL || '';

    if (!baseUrl) {
      return [];
    }

    const apiKey = import.meta.env.OPENAI_LIKE_API_KEY ?? '';
    const response = await fetch(`${baseUrl}/models`, {
      headers: {
        Authorization: `Bearer ${apiKey}`,
      },
    });
    const res = (await response.json()) as any;

    return res.data.map((model: any) => ({
      name: model.id,
      label: model.id,
      provider: 'OpenAILike',
    }));
  } catch (e) {
    console.error('Error getting OpenAILike models:', e);
    return [];
  }
}

type OpenRouterModelsResponse = {
  data: {
    name: string;
    id: string;
    context_length: number;
    pricing: {
      prompt: number;
      completion: number;
    };
  }[];
};

async function getOpenRouterModels(): Promise<ModelInfo[]> {
  const data: OpenRouterModelsResponse = await (
    await fetch('https://openrouter.ai/api/v1/models', {
      headers: {
        'Content-Type': 'application/json',
      },
    })
  ).json();

  return data.data
    .sort((a, b) => a.name.localeCompare(b.name))
    .map((m) => ({
      name: m.id,
      label: `${m.name} - in:$${(m.pricing.prompt * 1_000_000).toFixed(
        2,
      )} out:$${(m.pricing.completion * 1_000_000).toFixed(2)} - context ${Math.floor(m.context_length / 1000)}k`,
      provider: 'OpenRouter',
      maxTokenAllowed: 8000,
    }));
}

async function getLMStudioModels(): Promise<ModelInfo[]> {
  if (typeof window === 'undefined') {
    return [];
  }

  try {
    const baseUrl = import.meta.env.LMSTUDIO_API_BASE_URL || 'http://localhost:1234';
    const response = await fetch(`${baseUrl}/v1/models`);
    const data = (await response.json()) as any;

    return data.data.map((model: any) => ({
      name: model.id,
      label: model.id,
      provider: 'LMStudio',
    }));
  } catch (e) {
    console.error('Error getting LMStudio models:', e);
    return [];
  }
}

async function initializeModelList(): Promise<ModelInfo[]> {
  MODEL_LIST = [
    ...(
      await Promise.all(
        PROVIDER_LIST.filter(
          (p): p is ProviderInfo & { getDynamicModels: () => Promise<ModelInfo[]> } => !!p.getDynamicModels,
        ).map((p) => p.getDynamicModels()),
      )
    ).flat(),
    ...staticModels,
  ];
  return MODEL_LIST;
}

export {
  getOllamaModels,
  getOpenAILikeModels,
  getLMStudioModels,
  initializeModelList,
  getOpenRouterModels,
  PROVIDER_LIST,
};<|MERGE_RESOLUTION|>--- conflicted
+++ resolved
@@ -283,11 +283,7 @@
 };
 
 async function getOllamaModels(): Promise<ModelInfo[]> {
-<<<<<<< HEAD
-  /*
-=======
    /*
->>>>>>> a79aa1ff
    * if (typeof window === 'undefined') {
    * return [];
    * }
